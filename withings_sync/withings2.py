--- conflicted
+++ resolved
@@ -3,19 +3,14 @@
 import logging
 import json
 import os
-<<<<<<< HEAD
 import pkg_resources
 import requests
-=======
-import sys
->>>>>>> 73354695
-
 
 log = logging.getLogger("withings")
 
 HOME = os.environ.get("HOME", ".")
 AUTHORIZE_URL = "https://account.withings.com/oauth2_user/authorize2"
-TOKEN_URL = "https://account.withings.com/oauth2/token"
+TOKEN_URL = "https://wbsapi.withings.net/v2/oauth2"
 GETMEAS_URL = "https://wbsapi.withings.net/measure?action=getmeas"
 
 APP_CONFIG = os.environ.get(
@@ -25,16 +20,8 @@
 USER_CONFIG = os.environ.get("WITHINGS_USER", HOME + "/.withings_user.json")
 
 
-<<<<<<< HEAD
 class WithingsException(Exception):
     """Pass WithingsExceptions"""
-=======
-class Withings():
-    HOME = os.environ.get('HOME', '.')
-    AUTHORIZE_URL = 'https://account.withings.com/oauth2_user/authorize2'
-    TOKEN_URL = 'https://wbsapi.withings.net/v2/oauth2'
-    GETMEAS_URL = 'https://wbsapi.withings.net/measure?action=getmeas'
->>>>>>> 73354695
 
 
 class WithingsConfig:
@@ -132,48 +119,27 @@
             "redirect_uri": self.app_config["callback_url"],
         }
 
-<<<<<<< HEAD
         req = requests.post(TOKEN_URL, params)
-
-        accesstoken = req.json()
-
-        if accesstoken.get("errors"):
-            log.error("Received error(s):")
-            for message in accesstoken.get("errors"):
-                error = message.get("message")
-                log.error("   %s", error)
-                if "invalid code" in error:
-                    log.error("Removing invalid authentification_code")
-                    self.user_config["authentification_code"] = ""
-
+        resp = req.json()
+
+        status = resp.get("status")
+        body = resp.get("body")
+
+        if status != 0:
+            log.error("Received error code: %d", status)
+            log.error(
+                "Check here for an interpretation of this error: "
+                "http://developer.withings.com/api-reference#section/Response-status"
+            )
             log.error("")
             log.error(
-                "If it's regarding an invalid code, "
-                "try to start the script again to obtain a new link."
+                "If it's regarding an invalid code, try to start the"
+                " script again to obtain a new link."
             )
 
-        self.user_config["access_token"] = accesstoken.get("access_token")
-        self.user_config["refresh_token"] = accesstoken.get("refresh_token")
-        self.user_config["userid"] = accesstoken.get("userid")
-=======
-        req = requests.post(Withings.TOKEN_URL, params)
-        resp = req.json()
-
-        status = resp.get('status')
-        body = resp.get('body')
-
-        if status != 0:
-            log.error('Received error code: %d', status)
-            log.error('Check here for an interpretation of this error: '
-                      'http://developer.withings.com/api-reference#section/Response-status')
-            log.error('')
-            log.error('If it\'s regarding an invalid code, try to start the'
-                      ' script again to obtain a new link.')
-
-        self.user_config['access_token'] = body.get('access_token')
-        self.user_config['refresh_token'] = body.get('refresh_token')
-        self.user_config['userid'] = body.get('userid')
->>>>>>> 73354695
+        self.user_config["access_token"] = body.get("access_token")
+        self.user_config["refresh_token"] = body.get("refresh_token")
+        self.user_config["userid"] = body.get("userid")
 
     def refresh_accesstoken(self):
         """refresh Withings access token"""
@@ -186,49 +152,28 @@
             "refresh_token": self.user_config["refresh_token"],
         }
 
-<<<<<<< HEAD
         req = requests.post(TOKEN_URL, params)
-
-        accesstoken = req.json()
-
-        if accesstoken.get("errors"):
-            log.error("Received error(s):")
-            for message in accesstoken.get("errors"):
-                error = message.get("message")
-                log.error("   %s", error)
-                if "invalid code" in error:
-                    log.error("Removing invalid authentification_code")
-                    self.user_config["authentification_code"] = ""
-
+        resp = req.json()
+
+        status = resp.get("status")
+        body = resp.get("body")
+
+        if status != 0:
+            log.error("Received error code: %d", status)
+            log.error(
+                "Check here for an interpretation of this error: "
+                "http://developer.withings.com/api-reference#section/Response-status"
+            )
             log.error("")
             log.error(
                 "If it's regarding an invalid code, try to start the"
                 " script again to obtain a new link."
             )
 
-        self.user_config["access_token"] = accesstoken.get("access_token")
-        self.user_config["refresh_token"] = accesstoken.get("refresh_token")
-        self.user_config["userid"] = accesstoken.get("userid")
-
-=======
-        req = requests.post(Withings.TOKEN_URL, params)
-        resp = req.json()
-
-        status = resp.get('status')
-        body = resp.get('body')
-
-        if status != 0:
-            log.error('Received error code: %d', status)
-            log.error('Check here for an interpretation of this error: '
-                      'http://developer.withings.com/api-reference#section/Response-status')
-            log.error('')
-            log.error('If it\'s regarding an invalid code, try to start the'
-                      ' script again to obtain a new link.')
-
-        self.user_config['access_token'] = body.get('access_token')
-        self.user_config['refresh_token'] = body.get('refresh_token')
-        self.user_config['userid'] = body.get('userid')
->>>>>>> 73354695
+        self.user_config["access_token"] = body.get("access_token")
+        self.user_config["refresh_token"] = body.get("refresh_token")
+        self.user_config["userid"] = body.get("userid")
+
 
 class WithingsAccount:
     """This class gets measurements from Withings"""
